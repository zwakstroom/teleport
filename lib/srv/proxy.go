--- conflicted
+++ resolved
@@ -166,12 +166,9 @@
 	}
 
 	for _, authServer := range authServers {
-<<<<<<< HEAD
-		conn, err = site.Dial("tcp", authServer.GetAddr())
-=======
+
 		conn, err = site.Dial(remoteAddr,
-			&utils.NetAddr{Addr: authServer.Addr, AddrNetwork: "tcp"})
->>>>>>> e669e542
+			&utils.NetAddr{Addr: authServer.GetAddr(), AddrNetwork: "tcp"})
 		if err != nil {
 			log.Error(err)
 			continue
